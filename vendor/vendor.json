{
	"comment": "",
	"ignore": "test",
	"package": [
		{
			"path": "context",
			"revision": ""
		},
		{
			"checksumSHA1": "XeG94RjA9o/0wo9Fuw6NSRGYnjk=",
			"path": "github.com/NYTimes/gziphandler",
			"revision": "63027b26b87e2ae2ce3810393d4b81021cfd3a35",
			"revisionTime": "2016-04-19T20:25:41Z"
		},
		{
			"comment": "v0.8.7-87-g4b6ea73",
			"path": "github.com/Sirupsen/logrus",
			"revision": "4b6ea7319e214d98c938f12692336f7ca9348d6b"
		},
		{
			"path": "github.com/StackExchange/wmi",
			"revision": "f3e2bae1e0cb5aef83e319133eabfee30013a4a5"
		},
		{
			"path": "github.com/armon/circbuf",
			"revision": "bbbad097214e2918d8543d5201d12bfd7bca254d"
		},
		{
			"path": "github.com/armon/go-metrics",
			"revision": "06b60999766278efd6d2b5d8418a58c3d5b99e87"
		},
		{
			"checksumSHA1": "OmqT9Y1mAHvlAKeJh0jBHC9SH78=",
			"path": "github.com/armon/go-metrics/circonus",
			"revision": "3df31a1ada83e310c2e24b267c8e8b68836547b4",
			"revisionTime": "2016-07-17T04:34:58Z"
		},
		{
			"checksumSHA1": "gNO0JNpLzYOdInGeq7HqMZUzx9M=",
			"path": "github.com/armon/go-radix",
			"revision": "4239b77079c7b5d1243b7b4736304ce8ddb6f0f2",
			"revisionTime": "2016-01-15T23:47:25Z"
		},
		{
			"comment": "v1.0.6-2-g80dd495",
			"path": "github.com/aws/aws-sdk-go/aws",
			"revision": "80dd4951fdb3f711d31843b8d87871130ef2df67"
		},
		{
			"comment": "v1.0.6-2-g80dd495",
			"path": "github.com/aws/aws-sdk-go/aws/awserr",
			"revision": "80dd4951fdb3f711d31843b8d87871130ef2df67"
		},
		{
			"comment": "v1.0.6-2-g80dd495",
			"path": "github.com/aws/aws-sdk-go/aws/awsutil",
			"revision": "80dd4951fdb3f711d31843b8d87871130ef2df67"
		},
		{
			"comment": "v1.0.6-2-g80dd495",
			"path": "github.com/aws/aws-sdk-go/aws/client",
			"revision": "80dd4951fdb3f711d31843b8d87871130ef2df67"
		},
		{
			"comment": "v1.0.6-2-g80dd495",
			"path": "github.com/aws/aws-sdk-go/aws/client/metadata",
			"revision": "80dd4951fdb3f711d31843b8d87871130ef2df67"
		},
		{
			"comment": "v1.0.6-2-g80dd495",
			"path": "github.com/aws/aws-sdk-go/aws/corehandlers",
			"revision": "80dd4951fdb3f711d31843b8d87871130ef2df67"
		},
		{
			"comment": "v1.0.6-2-g80dd495",
			"path": "github.com/aws/aws-sdk-go/aws/credentials",
			"revision": "80dd4951fdb3f711d31843b8d87871130ef2df67"
		},
		{
			"comment": "v1.0.6-2-g80dd495",
			"path": "github.com/aws/aws-sdk-go/aws/credentials/ec2rolecreds",
			"revision": "80dd4951fdb3f711d31843b8d87871130ef2df67"
		},
		{
			"comment": "v1.0.6-2-g80dd495",
			"path": "github.com/aws/aws-sdk-go/aws/defaults",
			"revision": "80dd4951fdb3f711d31843b8d87871130ef2df67"
		},
		{
			"comment": "v1.0.6-2-g80dd495",
			"path": "github.com/aws/aws-sdk-go/aws/ec2metadata",
			"revision": "80dd4951fdb3f711d31843b8d87871130ef2df67"
		},
		{
			"comment": "v1.0.6-2-g80dd495",
			"path": "github.com/aws/aws-sdk-go/aws/request",
			"revision": "80dd4951fdb3f711d31843b8d87871130ef2df67"
		},
		{
			"comment": "v1.0.6-2-g80dd495",
			"path": "github.com/aws/aws-sdk-go/aws/session",
			"revision": "80dd4951fdb3f711d31843b8d87871130ef2df67"
		},
		{
			"comment": "v1.0.6-2-g80dd495",
			"path": "github.com/aws/aws-sdk-go/awstesting",
			"revision": "80dd4951fdb3f711d31843b8d87871130ef2df67"
		},
		{
			"comment": "v1.0.6-2-g80dd495",
			"path": "github.com/aws/aws-sdk-go/awstesting/unit",
			"revision": "80dd4951fdb3f711d31843b8d87871130ef2df67"
		},
		{
			"comment": "v1.0.6-2-g80dd495",
			"path": "github.com/aws/aws-sdk-go/private/endpoints",
			"revision": "80dd4951fdb3f711d31843b8d87871130ef2df67"
		},
		{
			"comment": "v1.0.6-2-g80dd495",
			"path": "github.com/aws/aws-sdk-go/private/protocol/query",
			"revision": "80dd4951fdb3f711d31843b8d87871130ef2df67"
		},
		{
			"comment": "v1.0.6-2-g80dd495",
			"path": "github.com/aws/aws-sdk-go/private/protocol/query/queryutil",
			"revision": "80dd4951fdb3f711d31843b8d87871130ef2df67"
		},
		{
			"comment": "v1.0.6-2-g80dd495",
			"path": "github.com/aws/aws-sdk-go/private/protocol/rest",
			"revision": "80dd4951fdb3f711d31843b8d87871130ef2df67"
		},
		{
			"comment": "v1.0.6-2-g80dd495",
			"path": "github.com/aws/aws-sdk-go/private/protocol/restxml",
			"revision": "80dd4951fdb3f711d31843b8d87871130ef2df67"
		},
		{
			"comment": "v1.0.6-2-g80dd495",
			"path": "github.com/aws/aws-sdk-go/private/protocol/xml/xmlutil",
			"revision": "80dd4951fdb3f711d31843b8d87871130ef2df67"
		},
		{
			"comment": "v1.0.6-2-g80dd495",
			"path": "github.com/aws/aws-sdk-go/private/signer/v4",
			"revision": "80dd4951fdb3f711d31843b8d87871130ef2df67"
		},
		{
			"comment": "v1.0.6-2-g80dd495",
			"path": "github.com/aws/aws-sdk-go/private/waiter",
			"revision": "80dd4951fdb3f711d31843b8d87871130ef2df67"
		},
		{
			"comment": "v1.0.6-2-g80dd495",
			"path": "github.com/aws/aws-sdk-go/service/s3",
			"revision": "80dd4951fdb3f711d31843b8d87871130ef2df67"
		},
		{
			"path": "github.com/bgentry/speakeasy",
			"revision": "36e9cfdd690967f4f690c6edcc9ffacd006014a0"
		},
		{
			"path": "github.com/bgentry/speakeasy/example",
			"revision": "36e9cfdd690967f4f690c6edcc9ffacd006014a0"
		},
		{
			"comment": "v1.2.0",
			"path": "github.com/boltdb/bolt",
			"revision": "c6ba97b89e0454fec9aa92e1d33a4e2c5fc1f631"
		},
		{
			"checksumSHA1": "qNHg4l2+bg50XQUR094857jPOoQ=",
			"path": "github.com/circonus-labs/circonus-gometrics",
			"revision": "4d03e5666abdf78da571fcb930201f06b0c46662",
			"revisionTime": "2016-07-21T19:08:58Z"
		},
		{
			"checksumSHA1": "IFiYTxu8jshL4A8BCttUaDhp1m4=",
			"path": "github.com/circonus-labs/circonus-gometrics/api",
			"revision": "4d03e5666abdf78da571fcb930201f06b0c46662",
			"revisionTime": "2016-07-21T19:08:58Z"
		},
		{
			"checksumSHA1": "+9vcRzlTdvEjH/Uf8fKC5MXdjNw=",
			"path": "github.com/circonus-labs/circonus-gometrics/checkmgr",
			"revision": "4d03e5666abdf78da571fcb930201f06b0c46662",
			"revisionTime": "2016-07-21T19:08:58Z"
		},
		{
			"checksumSHA1": "C4Z7+l5GOpOCW5DcvNYzheGvQRE=",
			"path": "github.com/circonus-labs/circonusllhist",
			"revision": "d724266ae5270ae8b87a5d2e8081f04e307c3c18",
			"revisionTime": "2016-05-26T04:38:13Z"
		},
		{
			"path": "github.com/davecgh/go-spew/spew",
			"revision": "5215b55f46b2b919f50a1df0eaa5886afe4e3b3d"
		},
		{
			"path": "github.com/davecgh/go-spew/spew/testdata",
			"revision": "5215b55f46b2b919f50a1df0eaa5886afe4e3b3d"
		},
		{
			"checksumSHA1": "mswe275heIklTKj7mPTnVzAFoMk=",
			"path": "github.com/docker/docker/opts",
			"revision": "da39e9a4f920a15683dd0f23923c302d4db6eed5",
			"revisionTime": "2016-05-28T08:11:04Z"
		},
		{
			"checksumSHA1": "OShlvanyvyee8I0/kdmLuOEOF5w=",
			"path": "github.com/docker/docker/pkg/archive",
			"revision": "da39e9a4f920a15683dd0f23923c302d4db6eed5",
			"revisionTime": "2016-05-28T08:11:04Z"
		},
		{
			"checksumSHA1": "EONnM7E8xCzJCAbX1rhayK6knwM=",
			"path": "github.com/docker/docker/pkg/fileutils",
			"revision": "da39e9a4f920a15683dd0f23923c302d4db6eed5",
			"revisionTime": "2016-05-28T08:11:04Z"
		},
		{
			"checksumSHA1": "p6Ud4Yf1ywWy20YxXF1RU4yhTio=",
			"path": "github.com/docker/docker/pkg/homedir",
			"revision": "da39e9a4f920a15683dd0f23923c302d4db6eed5",
			"revisionTime": "2016-05-28T08:11:04Z"
		},
		{
			"checksumSHA1": "iP5slJJPRZUm0rfdII8OiATAACA=",
			"path": "github.com/docker/docker/pkg/idtools",
			"revision": "02caa73df411debed164f520a6a1304778f8b88c",
			"revisionTime": "2016-05-28T10:48:36Z"
		},
		{
			"checksumSHA1": "iP5slJJPRZUm0rfdII8OiATAACA=",
			"path": "github.com/docker/docker/pkg/idtools",
			"revision": "52debcd58ac91bf68503ce60561536911b74ff05",
			"revisionTime": "2016-05-20T15:17:10Z"
		},
		{
			"checksumSHA1": "tdhmIGUaoOMEDymMC23qTS7bt0g=",
			"path": "github.com/docker/docker/pkg/ioutils",
			"revision": "52debcd58ac91bf68503ce60561536911b74ff05",
			"revisionTime": "2016-05-20T15:17:10Z"
		},
		{
			"checksumSHA1": "tdhmIGUaoOMEDymMC23qTS7bt0g=",
			"path": "github.com/docker/docker/pkg/ioutils",
			"revision": "da39e9a4f920a15683dd0f23923c302d4db6eed5",
			"revisionTime": "2016-05-28T08:11:04Z"
		},
		{
			"checksumSHA1": "ndnAFCfsGC3upNQ6jAEwzxcurww=",
			"path": "github.com/docker/docker/pkg/longpath",
			"revision": "da39e9a4f920a15683dd0f23923c302d4db6eed5",
			"revisionTime": "2016-05-28T08:11:04Z"
		},
		{
			"checksumSHA1": "rArZ5mYIe9I1L5PRQOJu8BwafFw=",
			"path": "github.com/docker/docker/pkg/pools",
			"revision": "52debcd58ac91bf68503ce60561536911b74ff05",
			"revisionTime": "2016-05-20T15:17:10Z"
		},
		{
			"checksumSHA1": "rArZ5mYIe9I1L5PRQOJu8BwafFw=",
			"path": "github.com/docker/docker/pkg/pools",
			"revision": "da39e9a4f920a15683dd0f23923c302d4db6eed5",
			"revisionTime": "2016-05-28T08:11:04Z"
		},
		{
			"checksumSHA1": "txf3EORYff4hO6PEvwBm2lyh1MU=",
			"path": "github.com/docker/docker/pkg/promise",
			"revision": "52debcd58ac91bf68503ce60561536911b74ff05",
			"revisionTime": "2016-05-20T15:17:10Z"
		},
		{
			"checksumSHA1": "txf3EORYff4hO6PEvwBm2lyh1MU=",
			"path": "github.com/docker/docker/pkg/promise",
			"revision": "da39e9a4f920a15683dd0f23923c302d4db6eed5",
			"revisionTime": "2016-05-28T08:11:04Z"
		},
		{
			"checksumSHA1": "YDYbS5U2mDwfcOUJ6M09cP6Bubg=",
			"path": "github.com/docker/docker/pkg/stdcopy",
			"revision": "da39e9a4f920a15683dd0f23923c302d4db6eed5",
			"revisionTime": "2016-05-28T08:11:04Z"
		},
		{
			"checksumSHA1": "QcztYNLTWLhamq8fPdk63hqIOMc=",
			"path": "github.com/docker/docker/pkg/system",
			"revision": "52debcd58ac91bf68503ce60561536911b74ff05",
			"revisionTime": "2016-05-20T15:17:10Z"
		},
		{
			"checksumSHA1": "Eh3iu/9RzHzNY4vHHPKaZISAgBo=",
			"path": "github.com/docker/docker/pkg/system",
			"revision": "02caa73df411debed164f520a6a1304778f8b88c",
			"revisionTime": "2016-05-28T10:48:36Z"
		},
		{
			"comment": "v0.1.0-23-g5d2041e",
			"path": "github.com/docker/go-units",
			"revision": "5d2041e26a699eaca682e2ea41c8f891e1060444"
		},
		{
			"path": "github.com/dustin/go-humanize",
			"revision": "8929fe90cee4b2cb9deb468b51fb34eba64d1bf0"
		},
		{
			"checksumSHA1": "QBkOnLnM6zZ158NJSVLqoE4V6fI=",
			"path": "github.com/fatih/structs",
			"revision": "14f46232cd7bc732dc67313a9e4d3d210e082587",
			"revisionTime": "2016-07-19T20:45:16Z"
		},
		{
			"checksumSHA1": "QhCS39gtKwqQb13GY4NnKOObZzY=",
			"path": "github.com/fsouza/go-dockerclient",
			"revision": "8fd726ff652fdc430907f7ba90187458f0617221",
			"revisionTime": "2016-06-21T18:02:18Z"
		},
		{
			"path": "github.com/fsouza/go-dockerclient/external/github.com/Sirupsen/logrus",
			"revision": "7c07ffce0f7e14a4da49ce92a2842d4e87be1c1e"
		},
		{
			"path": "github.com/fsouza/go-dockerclient/external/github.com/docker/docker/opts",
			"revision": "7c07ffce0f7e14a4da49ce92a2842d4e87be1c1e"
		},
		{
			"path": "github.com/fsouza/go-dockerclient/external/github.com/docker/docker/pkg/idtools",
			"revision": "7c07ffce0f7e14a4da49ce92a2842d4e87be1c1e"
		},
		{
			"path": "github.com/fsouza/go-dockerclient/external/github.com/docker/docker/pkg/ioutils",
			"revision": "7c07ffce0f7e14a4da49ce92a2842d4e87be1c1e"
		},
		{
			"path": "github.com/fsouza/go-dockerclient/external/github.com/docker/docker/pkg/longpath",
			"revision": "7c07ffce0f7e14a4da49ce92a2842d4e87be1c1e"
		},
		{
			"path": "github.com/fsouza/go-dockerclient/external/github.com/docker/docker/pkg/pools",
			"revision": "7c07ffce0f7e14a4da49ce92a2842d4e87be1c1e"
		},
		{
			"path": "github.com/fsouza/go-dockerclient/external/github.com/docker/docker/pkg/promise",
			"revision": "7c07ffce0f7e14a4da49ce92a2842d4e87be1c1e"
		},
		{
			"path": "github.com/fsouza/go-dockerclient/external/github.com/docker/docker/pkg/system",
			"revision": "7c07ffce0f7e14a4da49ce92a2842d4e87be1c1e"
		},
		{
			"path": "github.com/fsouza/go-dockerclient/external/github.com/docker/go-units",
			"revision": "7c07ffce0f7e14a4da49ce92a2842d4e87be1c1e"
		},
		{
			"path": "github.com/fsouza/go-dockerclient/external/github.com/hashicorp/go-cleanhttp",
			"revision": "7c07ffce0f7e14a4da49ce92a2842d4e87be1c1e"
		},
		{
			"path": "github.com/fsouza/go-dockerclient/external/github.com/opencontainers/runc/libcontainer/user",
			"revision": "7c07ffce0f7e14a4da49ce92a2842d4e87be1c1e"
		},
		{
			"path": "github.com/fsouza/go-dockerclient/external/github.com/stretchr/testify/assert",
			"revision": "7c07ffce0f7e14a4da49ce92a2842d4e87be1c1e"
		},
		{
			"path": "github.com/fsouza/go-dockerclient/external/golang.org/x/net/context",
			"revision": "7c07ffce0f7e14a4da49ce92a2842d4e87be1c1e"
		},
		{
			"path": "github.com/fsouza/go-dockerclient/external/golang.org/x/sys/unix",
			"revision": "7c07ffce0f7e14a4da49ce92a2842d4e87be1c1e"
		},
		{
			"comment": "v1.8.5-2-g6ec4abd",
			"path": "github.com/go-ini/ini",
			"revision": "6ec4abd8f8d587536da56f730858f0e27aeb4126"
		},
		{
			"comment": "v1.2.0-4-g5005588",
			"path": "github.com/go-ole/go-ole",
			"revision": "50055884d646dd9434f16bbb5c9801749b9bafe4"
		},
		{
			"comment": "v1.2.0-4-g5005588",
			"path": "github.com/go-ole/go-ole/example/excel",
			"revision": "50055884d646dd9434f16bbb5c9801749b9bafe4"
		},
		{
			"comment": "v1.2.0-4-g5005588",
			"path": "github.com/go-ole/go-ole/example/excel2",
			"revision": "50055884d646dd9434f16bbb5c9801749b9bafe4"
		},
		{
			"comment": "v1.2.0-4-g5005588",
			"path": "github.com/go-ole/go-ole/example/ie",
			"revision": "50055884d646dd9434f16bbb5c9801749b9bafe4"
		},
		{
			"comment": "v1.2.0-4-g5005588",
			"path": "github.com/go-ole/go-ole/example/itunes",
			"revision": "50055884d646dd9434f16bbb5c9801749b9bafe4"
		},
		{
			"comment": "v1.2.0-4-g5005588",
			"path": "github.com/go-ole/go-ole/example/mediaplayer",
			"revision": "50055884d646dd9434f16bbb5c9801749b9bafe4"
		},
		{
			"comment": "v1.2.0-4-g5005588",
			"path": "github.com/go-ole/go-ole/example/msagent",
			"revision": "50055884d646dd9434f16bbb5c9801749b9bafe4"
		},
		{
			"comment": "v1.2.0-4-g5005588",
			"path": "github.com/go-ole/go-ole/example/msxml",
			"revision": "50055884d646dd9434f16bbb5c9801749b9bafe4"
		},
		{
			"comment": "v1.2.0-4-g5005588",
			"path": "github.com/go-ole/go-ole/example/outlook",
			"revision": "50055884d646dd9434f16bbb5c9801749b9bafe4"
		},
		{
			"comment": "v1.2.0-4-g5005588",
			"path": "github.com/go-ole/go-ole/example/winsock",
			"revision": "50055884d646dd9434f16bbb5c9801749b9bafe4"
		},
		{
			"comment": "v1.2.0-4-g5005588",
			"path": "github.com/go-ole/go-ole/oleutil",
			"revision": "50055884d646dd9434f16bbb5c9801749b9bafe4"
		},
		{
			"path": "github.com/golang/protobuf/proto/proto3_proto",
			"revision": "0dfe8f37844c14cb32c7247925270e0f7ba90973"
		},
		{
			"path": "github.com/golang/protobuf/proto/testdata",
			"revision": "0dfe8f37844c14cb32c7247925270e0f7ba90973"
		},
		{
			"comment": "1.0.0",
			"path": "github.com/gorhill/cronexpr",
			"revision": "a557574d6c024ed6e36acc8b610f5f211c91568a"
		},
		{
			"comment": "1.0.0",
			"path": "github.com/gorhill/cronexpr/cronexpr",
			"revision": "a557574d6c024ed6e36acc8b610f5f211c91568a"
		},
		{
			"comment": "v0.6.3-363-gae32a3c",
			"path": "github.com/hashicorp/consul/api",
			"revision": "ae32a3ceae9fddb431b933ed7b2a82110e41e1bf"
		},
		{
			"comment": "v0.6.3-363-gae32a3c",
			"path": "github.com/hashicorp/consul/tlsutil",
			"revision": "ae32a3ceae9fddb431b933ed7b2a82110e41e1bf"
		},
		{
			"path": "github.com/hashicorp/errwrap",
			"revision": "7554cd9344cec97297fa6649b055a8c98c2a1e55"
		},
		{
			"path": "github.com/hashicorp/go-checkpoint",
			"revision": "e4b2dc34c0f698ee04750bf2035d8b9384233e1b"
		},
		{
			"path": "github.com/hashicorp/go-cleanhttp",
			"revision": "875fb671b3ddc66f8e2f0acc33829c8cb989a38d"
		},
		{
			"path": "github.com/hashicorp/go-getter",
			"revision": "3142ddc1d627a166970ddd301bc09cb510c74edc"
		},
		{
			"path": "github.com/hashicorp/go-getter/helper/url",
			"revision": "3142ddc1d627a166970ddd301bc09cb510c74edc"
		},
		{
			"checksumSHA1": "qmE9mO0WW6ALLpUU81rXDyspP5M=",
			"path": "github.com/hashicorp/go-immutable-radix",
			"revision": "afc5a0dbb18abdf82c277a7bc01533e81fa1d6b8",
			"revisionTime": "2016-06-09T02:05:29Z"
		},
		{
			"checksumSHA1": "/V57CyN7x2NUlHoOzVL5GgGXX84=",
			"path": "github.com/hashicorp/go-memdb",
			"revision": "98f52f52d7a476958fa9da671354d270c50661a7",
			"revisionTime": "2016-03-01T23:01:42Z"
		},
		{
			"path": "github.com/hashicorp/go-msgpack/codec",
			"revision": "fa3f63826f7c23912c15263591e65d54d080b458"
		},
		{
			"path": "github.com/hashicorp/go-multierror",
			"revision": "d30f09973e19c1dfcd120b2d9c4f168e68d6b5d5"
		},
		{
			"checksumSHA1": "Jh6jdEjDeajnpEG8xlrLrnYw210=",
			"path": "github.com/hashicorp/go-plugin",
			"revision": "8cf118f7a2f0c7ef1c82f66d4f6ac77c7e27dc12",
			"revisionTime": "2016-06-08T02:21:58Z"
		},
		{
			"checksumSHA1": "bfVGm7xZ2VFpddJp3KEPUZ8Y9Po=",
			"path": "github.com/hashicorp/go-retryablehttp",
			"revision": "886ce0458bc81ccca0fb7044c1be0e9ab590bed7",
			"revisionTime": "2016-07-18T23:34:41Z"
		},
		{
			"checksumSHA1": "A1PcINvF3UiwHRKn8UcgARgvGRs=",
			"path": "github.com/hashicorp/go-rootcerts",
			"revision": "6bb64b370b90e7ef1fa532be9e591a81c3493e00",
			"revisionTime": "2016-05-03T14:34:40Z"
		},
		{
			"path": "github.com/hashicorp/go-syslog",
			"revision": "42a2b573b664dbf281bd48c3cc12c086b17a39ba"
		},
		{
			"path": "github.com/hashicorp/go-version",
			"revision": "2e7f5ea8e27bb3fdf9baa0881d16757ac4637332"
		},
		{
			"path": "github.com/hashicorp/golang-lru/simplelru",
			"revision": "a0d98a5f288019575c6d1f4bb1573fef2d1fcdc4"
		},
		{
			"checksumSHA1": "5LrCq/ydlbL6pq1cdmuxiw7QV98=",
			"path": "github.com/hashicorp/hcl",
			"revision": "d7400db7143f8e869812e50a53acd6c8d92af3b8",
			"revisionTime": "2016-06-07T00:19:40Z"
		},
		{
			"path": "github.com/hashicorp/hcl/hcl/ast",
			"revision": "1c284ec98f4b398443cbabb0d9197f7f4cc0077c"
		},
		{
			"path": "github.com/hashicorp/hcl/hcl/parser",
			"revision": "1c284ec98f4b398443cbabb0d9197f7f4cc0077c"
		},
		{
			"path": "github.com/hashicorp/hcl/hcl/scanner",
			"revision": "1c284ec98f4b398443cbabb0d9197f7f4cc0077c"
		},
		{
			"path": "github.com/hashicorp/hcl/hcl/strconv",
			"revision": "1c284ec98f4b398443cbabb0d9197f7f4cc0077c"
		},
		{
			"path": "github.com/hashicorp/hcl/hcl/token",
			"revision": "1c284ec98f4b398443cbabb0d9197f7f4cc0077c"
		},
		{
			"path": "github.com/hashicorp/hcl/json/parser",
			"revision": "1c284ec98f4b398443cbabb0d9197f7f4cc0077c"
		},
		{
			"path": "github.com/hashicorp/hcl/json/scanner",
			"revision": "1c284ec98f4b398443cbabb0d9197f7f4cc0077c"
		},
		{
			"path": "github.com/hashicorp/hcl/json/token",
			"revision": "1c284ec98f4b398443cbabb0d9197f7f4cc0077c"
		},
		{
			"path": "github.com/hashicorp/logutils",
			"revision": "0dc08b1671f34c4250ce212759ebd880f743d883"
		},
		{
			"checksumSHA1": "8ytOx52G+38QMK4G194Kl6g6YGY=",
			"path": "github.com/hashicorp/memberlist",
			"revision": "b2053e314b4a87e5f0d2d47aeafd3e03be13da90",
			"revisionTime": "2016-06-21T23:59:43Z"
		},
		{
			"path": "github.com/hashicorp/net-rpc-msgpackrpc",
			"revision": "a14192a58a694c123d8fe5481d4a4727d6ae82f3"
		},
		{
			"checksumSHA1": "lXd9Jdzl1JmphijD/sAaw169/0Q=",
			"path": "github.com/hashicorp/raft",
			"revision": "4bcac2adb06930200744feb591fee8a0790f9c98",
			"revisionTime": "2016-06-03T20:22:43Z"
		},
		{
			"checksumSHA1": "QAxukkv54/iIvLfsUP6IK4R0m/A=",
			"path": "github.com/hashicorp/raft-boltdb",
			"revision": "d1e82c1ec3f15ee991f7cc7ffd5b67ff6f5bbaee",
			"revisionTime": "2015-02-01T20:08:39Z"
		},
		{
			"checksumSHA1": "u9qHbpIgMZ7/fjO0gFfds2m/1ck=",
			"path": "github.com/hashicorp/scada-client",
			"revision": "6e896784f66f82cdc6f17e00052db91699dc277d",
			"revisionTime": "2016-06-01T22:40:23Z"
		},
		{
			"checksumSHA1": "fv3nX1vDZViW0tA7Aa5Va2lBUtM=",
			"path": "github.com/hashicorp/scada-client/scada",
			"revision": "6e896784f66f82cdc6f17e00052db91699dc277d",
			"revisionTime": "2016-06-01T22:40:23Z"
		},
		{
			"checksumSHA1": "E3Xcanc9ouQwL+CZGOUyA/+giLg=",
			"comment": "v0.7.0-18-gc4c55f1",
			"path": "github.com/hashicorp/serf/coordinate",
			"revision": "6c4672d66fc6312ddde18399262943e21175d831",
			"revisionTime": "2016-06-09T00:18:40Z"
		},
		{
			"checksumSHA1": "jgQHuXL6QZLht/1dIYfSytPKWr4=",
			"comment": "v0.7.0-18-gc4c55f1",
			"path": "github.com/hashicorp/serf/serf",
			"revision": "6c4672d66fc6312ddde18399262943e21175d831",
			"revisionTime": "2016-06-09T00:18:40Z"
		},
		{
<<<<<<< HEAD
			"checksumSHA1": "gf0Pps//ni93XtQfwHKKi2rBL9M=",
			"path": "github.com/hashicorp/vault/api",
			"revision": "bcf98fa8d61d1870c3af689f1b090b29a9c12d8c",
			"revisionTime": "2016-08-02T20:35:37Z"
=======
			"checksumSHA1": "0rkVtm9F1/pW9EGhHYJpCnY99O8=",
			"path": "github.com/hashicorp/vault/api",
			"revision": "fbecd94926e289d3b81d8dae6136452a6c4c93f6",
			"revisionTime": "2016-08-13T15:54:01Z"
>>>>>>> f2e34fb6
		},
		{
			"checksumSHA1": "5lR6EdY0ARRdKAq3hZcL38STD8Q=",
			"path": "github.com/hashicorp/vault/helper/jsonutil",
			"revision": "bcf98fa8d61d1870c3af689f1b090b29a9c12d8c",
			"revisionTime": "2016-08-02T20:35:37Z"
		},
		{
			"checksumSHA1": "VMaF3Q7RIrRzvbnPbqxuSLryOvc=",
			"path": "github.com/hashicorp/yamux",
			"revision": "badf81fca035b8ebac61b5ab83330b72541056f4",
			"revisionTime": "2016-06-09T13:59:02Z"
		},
		{
			"checksumSHA1": "0xM336Lb25URO/1W1/CtGoRygVU=",
			"path": "github.com/hpcloud/tail/util",
			"revision": "a30252cb686a21eb2d0b98132633053ec2f7f1e5",
			"revisionTime": "2016-04-28T00:30:50Z"
		},
		{
			"checksumSHA1": "mPYzD3FBUUDZEtVGJpOv1+Uf5ss=",
			"path": "github.com/hpcloud/tail/watch",
			"revision": "a30252cb686a21eb2d0b98132633053ec2f7f1e5",
			"revisionTime": "2016-04-28T00:30:50Z"
		},
		{
			"comment": "0.2.2-2-gc01cf91",
			"path": "github.com/jmespath/go-jmespath",
			"revision": "c01cf91b011868172fdcd9f41838e80c9d716264"
		},
		{
			"path": "github.com/kardianos/osext",
			"revision": "29ae4ffbc9a6fe9fb2bc5029050ce6996ea1d3bc"
		},
		{
			"path": "github.com/mattn/go-isatty",
			"revision": "56b76bdf51f7708750eac80fa38b952bb9f32639"
		},
		{
			"path": "github.com/miekg/dns",
			"revision": "7e024ce8ce18b21b475ac6baf8fa3c42536bf2fa"
		},
		{
			"path": "github.com/mitchellh/cli",
			"revision": "cb6853d606ea4a12a15ac83cc43503df99fd28fb"
		},
		{
			"checksumSHA1": "ttEN1Aupb7xpPMkQLqb3tzLFdXs=",
			"path": "github.com/mitchellh/colorstring",
			"revision": "8631ce90f28644f54aeedcb3e389a85174e067d1",
			"revisionTime": "2015-09-17T21:48:07Z"
		},
		{
			"path": "github.com/mitchellh/copystructure",
			"revision": "80adcec1955ee4e97af357c30dee61aadcc02c10"
		},
		{
			"checksumSHA1": "B791WoNcAY5+ElKZsCkHfym55O4=",
			"path": "github.com/mitchellh/go-ps",
			"revision": "e6c6068076470196af082b1ff896e24a51a87b2a",
			"revisionTime": "2015-07-10T22:06:32Z"
		},
		{
			"path": "github.com/mitchellh/hashstructure",
			"revision": "1ef5c71b025aef149d12346356ac5973992860bc"
		},
		{
			"path": "github.com/mitchellh/mapstructure",
			"revision": "281073eb9eb092240d33ef253c404f1cca550309"
		},
		{
			"path": "github.com/mitchellh/reflectwalk",
			"revision": "eecf4c70c626c7cfbb95c90195bc34d386c74ac6"
		},
		{
			"comment": "v0.0.9-108-g89ab7f2",
			"path": "github.com/opencontainers/runc/libcontainer/cgroups",
			"revision": "89ab7f2ccc1e45ddf6485eaa802c35dcf321dfc8"
		},
		{
			"comment": "v0.0.9-108-g89ab7f2",
			"path": "github.com/opencontainers/runc/libcontainer/cgroups/fs",
			"revision": "89ab7f2ccc1e45ddf6485eaa802c35dcf321dfc8"
		},
		{
			"comment": "v0.0.9-108-g89ab7f2",
			"path": "github.com/opencontainers/runc/libcontainer/configs",
			"revision": "89ab7f2ccc1e45ddf6485eaa802c35dcf321dfc8"
		},
		{
			"comment": "v0.0.9-108-g89ab7f2",
			"path": "github.com/opencontainers/runc/libcontainer/system",
			"revision": "89ab7f2ccc1e45ddf6485eaa802c35dcf321dfc8"
		},
		{
			"checksumSHA1": "3AoPMXlmVq2+iWMpsdJZkcUKHB8=",
			"path": "github.com/opencontainers/runc/libcontainer/user",
			"revision": "392a6597338254254b26ffd3cceb941bff70079c",
			"revisionTime": "2016-05-28T06:10:43Z"
		},
		{
			"comment": "v0.0.9-108-g89ab7f2",
			"path": "github.com/opencontainers/runc/libcontainer/utils",
			"revision": "89ab7f2ccc1e45ddf6485eaa802c35dcf321dfc8"
		},
		{
			"checksumSHA1": "1SC2ACq72a+yfN6CYp5s5woKsR4=",
			"comment": "v2.0.1-8-g983d3a5",
			"path": "github.com/ryanuber/columnize",
			"revision": "50b9b539927dfe231b8be1caf81b2c81d5940276",
			"revisionTime": "2016-06-28T05:25:20Z"
		},
		{
			"checksumSHA1": "8Lm8nsMCFz4+gr9EvQLqK8+w+Ks=",
			"path": "github.com/sethgrid/pester",
			"revision": "8053687f99650573b28fb75cddf3f295082704d7",
			"revisionTime": "2016-04-29T17:20:22Z"
		},
		{
			"checksumSHA1": "UkExAUfzi5jJ08QYurU223nLThM=",
			"path": "github.com/shirou/gopsutil",
			"revision": "2728d81cdef579d6ed88d2fd5c71e85aa83eaba8",
			"revisionTime": "2016-06-25T09:45:55Z"
		},
		{
			"checksumSHA1": "G1oy2AGv5pCnNL0hRfg+mlX4Uq4=",
			"comment": "1.0.0-230-gf58654f",
			"path": "github.com/shirou/gopsutil/cpu",
			"revision": "5c1bfed85550640833e8bbf50156d114ba99fbf2",
			"revisionTime": "2016-06-17T08:26:08Z"
		},
		{
			"checksumSHA1": "x4HZyWURx/UwxHVrdaTGbTFd198=",
			"path": "github.com/shirou/gopsutil/disk",
			"revision": "5c1bfed85550640833e8bbf50156d114ba99fbf2",
			"revisionTime": "2016-06-17T08:26:08Z"
		},
		{
			"checksumSHA1": "tV0skuyoy255WiTlKjd24T+5DeU=",
			"comment": "1.0.0-230-gf58654f",
			"path": "github.com/shirou/gopsutil/host",
			"revision": "5c1bfed85550640833e8bbf50156d114ba99fbf2",
			"revisionTime": "2016-06-17T08:26:08Z"
		},
		{
			"checksumSHA1": "zJZyxS96XiEnDJSZkWwXtktziRY=",
			"comment": "1.0.0-230-gf58654f",
			"path": "github.com/shirou/gopsutil/internal/common",
			"revision": "5c1bfed85550640833e8bbf50156d114ba99fbf2",
			"revisionTime": "2016-06-17T08:26:08Z"
		},
		{
			"checksumSHA1": "LUipApIqOLcKbZfwXknNCifGles=",
			"comment": "1.0.0-230-gf58654f",
			"path": "github.com/shirou/gopsutil/mem",
			"revision": "5c1bfed85550640833e8bbf50156d114ba99fbf2",
			"revisionTime": "2016-06-17T08:26:08Z"
		},
		{
			"checksumSHA1": "k57srhFXKSysrFdEh3b6oiO48hw=",
			"comment": "1.0.0-230-gf58654f",
			"path": "github.com/shirou/gopsutil/net",
			"revision": "5c1bfed85550640833e8bbf50156d114ba99fbf2",
			"revisionTime": "2016-06-17T08:26:08Z"
		},
		{
			"checksumSHA1": "+m5V0QobB9gklJkz+zk0NvaSeOs=",
			"comment": "1.0.0-230-gf58654f",
			"path": "github.com/shirou/gopsutil/process",
			"revision": "5c1bfed85550640833e8bbf50156d114ba99fbf2",
			"revisionTime": "2016-06-17T08:26:08Z"
		},
		{
			"path": "github.com/shirou/w32",
			"revision": "ada3ba68f000aa1b58580e45c9d308fe0b7fc5c5"
		},
		{
			"checksumSHA1": "tHm2SMtuRfrwh6NnnymsuoJ6e0Q=",
			"path": "github.com/ugorji/go/codec",
			"revision": "a396ed22fc049df733440d90efe17475e3929ccb",
			"revisionTime": "2016-03-28T06:07:40Z"
		},
		{
			"checksumSHA1": "CjQp8RP9SgJGltsq01UVaU4UYK0=",
			"path": "github.com/ugorji/go/codec/codecgen",
			"revision": "a396ed22fc049df733440d90efe17475e3929ccb",
			"revisionTime": "2016-03-28T06:07:40Z"
		},
		{
			"checksumSHA1": "9jjO5GjLa0XF/nfWihF02RoH4qc=",
			"path": "golang.org/x/net/context",
			"revision": "30db96677b74e24b967e23f911eb3364fc61a011",
			"revisionTime": "2016-05-25T13:11:03Z"
		},
		{
			"path": "golang.org/x/sys/unix",
			"revision": "50c6bc5e4292a1d4e65c6e9be5f53be28bcbe28e"
		},
		{
			"checksumSHA1": "6aa7Y4gpUDxYNt48cOT95zMjp9E=",
			"path": "golang.org/x/sys/windows",
			"revision": "b776ec39b3e54652e09028aaaaac9757f4f8211a",
			"revisionTime": "2016-04-21T02:29:30Z"
		},
		{
			"checksumSHA1": "93uHIq25lffEKY47PV8dBPD+XuQ=",
			"path": "gopkg.in/fsnotify.v1",
			"revision": "a8a77c9133d2d6fd8334f3260d06f60e8d80a5fb",
			"revisionTime": "2016-06-29T01:11:04Z"
		},
		{
			"checksumSHA1": "TO8baX+t1Qs7EmOYth80MkbKzFo=",
			"path": "gopkg.in/tomb.v1",
			"revision": "dd632973f1e7218eb1089048e0798ec9ae7dceb8",
			"revisionTime": "2014-10-24T13:56:13Z"
		}
	],
	"rootPath": "github.com/hashicorp/nomad"
}<|MERGE_RESOLUTION|>--- conflicted
+++ resolved
@@ -623,17 +623,10 @@
 			"revisionTime": "2016-06-09T00:18:40Z"
 		},
 		{
-<<<<<<< HEAD
-			"checksumSHA1": "gf0Pps//ni93XtQfwHKKi2rBL9M=",
-			"path": "github.com/hashicorp/vault/api",
-			"revision": "bcf98fa8d61d1870c3af689f1b090b29a9c12d8c",
-			"revisionTime": "2016-08-02T20:35:37Z"
-=======
 			"checksumSHA1": "0rkVtm9F1/pW9EGhHYJpCnY99O8=",
 			"path": "github.com/hashicorp/vault/api",
 			"revision": "fbecd94926e289d3b81d8dae6136452a6c4c93f6",
 			"revisionTime": "2016-08-13T15:54:01Z"
->>>>>>> f2e34fb6
 		},
 		{
 			"checksumSHA1": "5lR6EdY0ARRdKAq3hZcL38STD8Q=",
