package agent

import (
	"io/ioutil"
	"os"
	"path/filepath"
	"reflect"
	"testing"
	"time"

	"github.com/hashicorp/nomad/nomad/structs"
	"github.com/hashicorp/nomad/nomad/structs/config"
)

func TestConfig_Merge(t *testing.T) {
	c1 := &Config{
		Region:                    "global",
		Datacenter:                "dc1",
		NodeName:                  "node1",
		DataDir:                   "/tmp/dir1",
		LogLevel:                  "INFO",
		EnableDebug:               false,
		LeaveOnInt:                false,
		LeaveOnTerm:               false,
		EnableSyslog:              false,
		SyslogFacility:            "local0.info",
		DisableUpdateCheck:        false,
		DisableAnonymousSignature: false,
		BindAddr:                  "127.0.0.1",
		Telemetry: &Telemetry{
			StatsiteAddr:                       "127.0.0.1:8125",
			StatsdAddr:                         "127.0.0.1:8125",
			DisableHostname:                    false,
			CirconusAPIToken:                   "0",
			CirconusAPIApp:                     "nomadic",
			CirconusAPIURL:                     "http://api.circonus.com/v2",
			CirconusSubmissionInterval:         "60s",
			CirconusCheckSubmissionURL:         "https://someplace.com/metrics",
			CirconusCheckID:                    "0",
			CirconusCheckForceMetricActivation: "true",
			CirconusCheckInstanceID:            "node1:nomadic",
			CirconusCheckSearchTag:             "service:nomadic",
			CirconusBrokerID:                   "0",
			CirconusBrokerSelectTag:            "dc:dc1",
		},
		Client: &ClientConfig{
			Enabled:   false,
			StateDir:  "/tmp/state1",
			AllocDir:  "/tmp/alloc1",
			NodeClass: "class1",
			Options: map[string]string{
				"foo": "bar",
			},
			NetworkSpeed:   100,
			MaxKillTimeout: "20s",
			ClientMaxPort:  19996,
			Reserved: &Resources{
				CPU:                 10,
				MemoryMB:            10,
				DiskMB:              10,
				IOPS:                10,
				ReservedPorts:       "1,10-30,55",
				ParsedReservedPorts: []int{1, 2, 4},
			},
		},
		Server: &ServerConfig{
			Enabled:         false,
			BootstrapExpect: 1,
			DataDir:         "/tmp/data1",
			ProtocolVersion: 1,
			NumSchedulers:   1,
			NodeGCThreshold: "1h",
			HeartbeatGrace:  "30s",
		},
		Ports: &Ports{
			HTTP: 4646,
			RPC:  4647,
			Serf: 4648,
		},
		Addresses: &Addresses{
			HTTP: "127.0.0.1",
			RPC:  "127.0.0.1",
			Serf: "127.0.0.1",
		},
		AdvertiseAddrs: &AdvertiseAddrs{
			RPC:  "127.0.0.1",
			Serf: "127.0.0.1",
		},
		Atlas: &AtlasConfig{
			Infrastructure: "hashicorp/test1",
			Token:          "abc",
			Join:           false,
			Endpoint:       "foo",
		},
		HTTPAPIResponseHeaders: map[string]string{
			"Access-Control-Allow-Origin": "*",
		},
		Vault: &config.VaultConfig{
<<<<<<< HEAD
			TokenRoleName:        "1",
			PeriodicToken:        "1",
			AllowUnauthenticated: false,
			ChildTokenTTL:        "1",
=======
			Token:                "1",
			AllowUnauthenticated: false,
			TaskTokenTTL:         "1",
>>>>>>> c6817cce
			Addr:                 "1",
			TLSCaFile:            "1",
			TLSCaPath:            "1",
			TLSCertFile:          "1",
			TLSKeyFile:           "1",
			TLSSkipVerify:        false,
			TLSServerName:        "1",
		},
		Consul: &config.ConsulConfig{
			ServerServiceName: "1",
			ClientServiceName: "1",
			AutoAdvertise:     false,
			Addr:              "1",
			Timeout:           1 * time.Second,
			Token:             "1",
			Auth:              "1",
			EnableSSL:         false,
			VerifySSL:         false,
			CAFile:            "1",
			CertFile:          "1",
			KeyFile:           "1",
			ServerAutoJoin:    false,
			ClientAutoJoin:    false,
		},
	}

	c2 := &Config{
		Region:                    "region2",
		Datacenter:                "dc2",
		NodeName:                  "node2",
		DataDir:                   "/tmp/dir2",
		LogLevel:                  "DEBUG",
		EnableDebug:               true,
		LeaveOnInt:                true,
		LeaveOnTerm:               true,
		EnableSyslog:              true,
		SyslogFacility:            "local0.debug",
		DisableUpdateCheck:        true,
		DisableAnonymousSignature: true,
		BindAddr:                  "127.0.0.2",
		Telemetry: &Telemetry{
			StatsiteAddr:                       "127.0.0.2:8125",
			StatsdAddr:                         "127.0.0.2:8125",
			DisableHostname:                    true,
			CirconusAPIToken:                   "1",
			CirconusAPIApp:                     "nomad",
			CirconusAPIURL:                     "https://api.circonus.com/v2",
			CirconusSubmissionInterval:         "10s",
			CirconusCheckSubmissionURL:         "https://example.com/metrics",
			CirconusCheckID:                    "1",
			CirconusCheckForceMetricActivation: "false",
			CirconusCheckInstanceID:            "node2:nomad",
			CirconusCheckSearchTag:             "service:nomad",
			CirconusBrokerID:                   "1",
			CirconusBrokerSelectTag:            "dc:dc2",
		},
		Client: &ClientConfig{
			Enabled:   true,
			StateDir:  "/tmp/state2",
			AllocDir:  "/tmp/alloc2",
			NodeClass: "class2",
			Servers:   []string{"server2"},
			Meta: map[string]string{
				"baz": "zip",
			},
			Options: map[string]string{
				"foo": "bar",
				"baz": "zip",
			},
			ChrootEnv:      map[string]string{},
			ClientMaxPort:  20000,
			ClientMinPort:  22000,
			NetworkSpeed:   105,
			MaxKillTimeout: "50s",
			Reserved: &Resources{
				CPU:                 15,
				MemoryMB:            15,
				DiskMB:              15,
				IOPS:                15,
				ReservedPorts:       "2,10-30,55",
				ParsedReservedPorts: []int{1, 2, 3},
			},
		},
		Server: &ServerConfig{
			Enabled:           true,
			BootstrapExpect:   2,
			DataDir:           "/tmp/data2",
			ProtocolVersion:   2,
			NumSchedulers:     2,
			EnabledSchedulers: []string{structs.JobTypeBatch},
			NodeGCThreshold:   "12h",
			HeartbeatGrace:    "2m",
			RejoinAfterLeave:  true,
			StartJoin:         []string{"1.1.1.1"},
			RetryJoin:         []string{"1.1.1.1"},
			RetryInterval:     "10s",
			retryInterval:     time.Second * 10,
		},
		Ports: &Ports{
			HTTP: 20000,
			RPC:  21000,
			Serf: 22000,
		},
		Addresses: &Addresses{
			HTTP: "127.0.0.2",
			RPC:  "127.0.0.2",
			Serf: "127.0.0.2",
		},
		AdvertiseAddrs: &AdvertiseAddrs{
			RPC:  "127.0.0.2",
			Serf: "127.0.0.2",
		},
		Atlas: &AtlasConfig{
			Infrastructure: "hashicorp/test2",
			Token:          "xyz",
			Join:           true,
			Endpoint:       "bar",
		},
		HTTPAPIResponseHeaders: map[string]string{
			"Access-Control-Allow-Origin":  "*",
			"Access-Control-Allow-Methods": "GET, POST, OPTIONS",
		},
		Vault: &config.VaultConfig{
<<<<<<< HEAD
			TokenRoleName:        "2",
			PeriodicToken:        "2",
			AllowUnauthenticated: true,
			ChildTokenTTL:        "2",
=======
			Token:                "2",
			AllowUnauthenticated: true,
			TaskTokenTTL:         "2",
>>>>>>> c6817cce
			Addr:                 "2",
			TLSCaFile:            "2",
			TLSCaPath:            "2",
			TLSCertFile:          "2",
			TLSKeyFile:           "2",
			TLSSkipVerify:        true,
			TLSServerName:        "2",
		},
		Consul: &config.ConsulConfig{
			ServerServiceName: "2",
			ClientServiceName: "2",
			AutoAdvertise:     true,
			Addr:              "2",
			Timeout:           2 * time.Second,
			Token:             "2",
			Auth:              "2",
			EnableSSL:         true,
			VerifySSL:         true,
			CAFile:            "2",
			CertFile:          "2",
			KeyFile:           "2",
			ServerAutoJoin:    true,
			ClientAutoJoin:    true,
		},
	}

	result := c1.Merge(c2)
	if !reflect.DeepEqual(result, c2) {
		t.Fatalf("bad:\n%#v\n%#v", result, c2)
	}
}

func TestConfig_ParseConfigFile(t *testing.T) {
	// Fails if the file doesn't exist
	if _, err := ParseConfigFile("/unicorns/leprechauns"); err == nil {
		t.Fatalf("expected error, got nothing")
	}

	fh, err := ioutil.TempFile("", "nomad")
	if err != nil {
		t.Fatalf("err: %s", err)
	}
	defer os.RemoveAll(fh.Name())

	// Invalid content returns error
	if _, err := fh.WriteString("nope;!!!"); err != nil {
		t.Fatalf("err: %s", err)
	}
	if _, err := ParseConfigFile(fh.Name()); err == nil {
		t.Fatalf("expected load error, got nothing")
	}

	// Valid content parses successfully
	if err := fh.Truncate(0); err != nil {
		t.Fatalf("err: %s", err)
	}
	if _, err := fh.Seek(0, 0); err != nil {
		t.Fatalf("err: %s", err)
	}
	if _, err := fh.WriteString(`{"region":"west"}`); err != nil {
		t.Fatalf("err: %s", err)
	}

	config, err := ParseConfigFile(fh.Name())
	if err != nil {
		t.Fatalf("err: %s", err)
	}
	if config.Region != "west" {
		t.Fatalf("bad region: %q", config.Region)
	}
}

func TestConfig_LoadConfigDir(t *testing.T) {
	// Fails if the dir doesn't exist.
	if _, err := LoadConfigDir("/unicorns/leprechauns"); err == nil {
		t.Fatalf("expected error, got nothing")
	}

	dir, err := ioutil.TempDir("", "nomad")
	if err != nil {
		t.Fatalf("err: %s", err)
	}
	defer os.RemoveAll(dir)

	// Returns empty config on empty dir
	config, err := LoadConfig(dir)
	if err != nil {
		t.Fatalf("err: %s", err)
	}
	if config == nil {
		t.Fatalf("should not be nil")
	}

	file1 := filepath.Join(dir, "conf1.hcl")
	err = ioutil.WriteFile(file1, []byte(`{"region":"west"}`), 0600)
	if err != nil {
		t.Fatalf("err: %s", err)
	}

	file2 := filepath.Join(dir, "conf2.hcl")
	err = ioutil.WriteFile(file2, []byte(`{"datacenter":"sfo"}`), 0600)
	if err != nil {
		t.Fatalf("err: %s", err)
	}

	file3 := filepath.Join(dir, "conf3.hcl")
	err = ioutil.WriteFile(file3, []byte(`nope;!!!`), 0600)
	if err != nil {
		t.Fatalf("err: %s", err)
	}

	// Fails if we have a bad config file
	if _, err := LoadConfigDir(dir); err == nil {
		t.Fatalf("expected load error, got nothing")
	}

	if err := os.Remove(file3); err != nil {
		t.Fatalf("err: %s", err)
	}

	// Works if configs are valid
	config, err = LoadConfigDir(dir)
	if err != nil {
		t.Fatalf("err: %s", err)
	}
	if config.Region != "west" || config.Datacenter != "sfo" {
		t.Fatalf("bad: %#v", config)
	}
}

func TestConfig_LoadConfig(t *testing.T) {
	// Fails if the target doesn't exist
	if _, err := LoadConfig("/unicorns/leprechauns"); err == nil {
		t.Fatalf("expected error, got nothing")
	}

	fh, err := ioutil.TempFile("", "nomad")
	if err != nil {
		t.Fatalf("err: %s", err)
	}
	defer os.Remove(fh.Name())

	if _, err := fh.WriteString(`{"region":"west"}`); err != nil {
		t.Fatalf("err: %s", err)
	}

	// Works on a config file
	config, err := LoadConfig(fh.Name())
	if err != nil {
		t.Fatalf("err: %s", err)
	}
	if config.Region != "west" {
		t.Fatalf("bad: %#v", config)
	}

	expectedConfigFiles := []string{fh.Name()}
	if !reflect.DeepEqual(config.Files, expectedConfigFiles) {
		t.Errorf("Loaded configs don't match\nExpected\n%+vGot\n%+v\n",
			expectedConfigFiles, config.Files)
	}

	dir, err := ioutil.TempDir("", "nomad")
	if err != nil {
		t.Fatalf("err: %s", err)
	}
	defer os.RemoveAll(dir)

	file1 := filepath.Join(dir, "config1.hcl")
	err = ioutil.WriteFile(file1, []byte(`{"datacenter":"sfo"}`), 0600)
	if err != nil {
		t.Fatalf("err: %s", err)
	}

	// Works on config dir
	config, err = LoadConfig(dir)
	if err != nil {
		t.Fatalf("err: %s", err)
	}
	if config.Datacenter != "sfo" {
		t.Fatalf("bad: %#v", config)
	}

	expectedConfigFiles = []string{file1}
	if !reflect.DeepEqual(config.Files, expectedConfigFiles) {
		t.Errorf("Loaded configs don't match\nExpected\n%+vGot\n%+v\n",
			expectedConfigFiles, config.Files)
	}
}

func TestConfig_LoadConfigsFileOrder(t *testing.T) {
	config1, err := LoadConfigDir("test-resources/etcnomad")
	if err != nil {
		t.Fatalf("Failed to load config: %s", err)
	}

	config2, err := LoadConfig("test-resources/myconf")
	if err != nil {
		t.Fatalf("Failed to load config: %s", err)
	}

	expected := []string{
		// filepath.FromSlash changes these to backslash \ on Windows
		filepath.FromSlash("test-resources/etcnomad/common.hcl"),
		filepath.FromSlash("test-resources/etcnomad/server.json"),
		filepath.FromSlash("test-resources/myconf"),
	}

	config := config1.Merge(config2)

	if !reflect.DeepEqual(config.Files, expected) {
		t.Errorf("Loaded configs don't match\nwant: %+v\n got: %+v\n",
			expected, config.Files)
	}
}

func TestConfig_Listener(t *testing.T) {
	config := DefaultConfig()

	// Fails on invalid input
	if ln, err := config.Listener("tcp", "nope", 8080); err == nil {
		ln.Close()
		t.Fatalf("expected addr error")
	}
	if ln, err := config.Listener("nope", "127.0.0.1", 8080); err == nil {
		ln.Close()
		t.Fatalf("expected protocol err")
	}
	if ln, err := config.Listener("tcp", "127.0.0.1", -1); err == nil {
		ln.Close()
		t.Fatalf("expected port error")
	}

	// Works with valid inputs
	ln, err := config.Listener("tcp", "127.0.0.1", 24000)
	if err != nil {
		t.Fatalf("err: %s", err)
	}
	ln.Close()

	if net := ln.Addr().Network(); net != "tcp" {
		t.Fatalf("expected tcp, got: %q", net)
	}
	if addr := ln.Addr().String(); addr != "127.0.0.1:24000" {
		t.Fatalf("expected 127.0.0.1:4646, got: %q", addr)
	}

	// Falls back to default bind address if non provided
	config.BindAddr = "0.0.0.0"
	ln, err = config.Listener("tcp4", "", 24000)
	if err != nil {
		t.Fatalf("err: %s", err)
	}
	ln.Close()

	if addr := ln.Addr().String(); addr != "0.0.0.0:24000" {
		t.Fatalf("expected 0.0.0.0:24000, got: %q", addr)
	}
}

func TestResources_ParseReserved(t *testing.T) {
	cases := []struct {
		Input  string
		Parsed []int
		Err    bool
	}{
		{
			"1,2,3",
			[]int{1, 2, 3},
			false,
		},
		{
			"3,1,2,1,2,3,1-3",
			[]int{1, 2, 3},
			false,
		},
		{
			"3-1",
			nil,
			true,
		},
		{
			"1-3,2-4",
			[]int{1, 2, 3, 4},
			false,
		},
		{
			"1-3,4,5-5,6,7,8-10",
			[]int{1, 2, 3, 4, 5, 6, 7, 8, 9, 10},
			false,
		},
	}

	for i, tc := range cases {
		r := &Resources{ReservedPorts: tc.Input}
		err := r.ParseReserved()
		if (err != nil) != tc.Err {
			t.Fatalf("test case %d: %v", i, err)
			continue
		}

		if !reflect.DeepEqual(r.ParsedReservedPorts, tc.Parsed) {
			t.Fatalf("test case %d: \n\n%#v\n\n%#v", i, r.ParsedReservedPorts, tc.Parsed)
		}

	}
}<|MERGE_RESOLUTION|>--- conflicted
+++ resolved
@@ -96,16 +96,9 @@
 			"Access-Control-Allow-Origin": "*",
 		},
 		Vault: &config.VaultConfig{
-<<<<<<< HEAD
-			TokenRoleName:        "1",
-			PeriodicToken:        "1",
-			AllowUnauthenticated: false,
-			ChildTokenTTL:        "1",
-=======
 			Token:                "1",
 			AllowUnauthenticated: false,
 			TaskTokenTTL:         "1",
->>>>>>> c6817cce
 			Addr:                 "1",
 			TLSCaFile:            "1",
 			TLSCaPath:            "1",
@@ -229,16 +222,9 @@
 			"Access-Control-Allow-Methods": "GET, POST, OPTIONS",
 		},
 		Vault: &config.VaultConfig{
-<<<<<<< HEAD
-			TokenRoleName:        "2",
-			PeriodicToken:        "2",
-			AllowUnauthenticated: true,
-			ChildTokenTTL:        "2",
-=======
 			Token:                "2",
 			AllowUnauthenticated: true,
 			TaskTokenTTL:         "2",
->>>>>>> c6817cce
 			Addr:                 "2",
 			TLSCaFile:            "2",
 			TLSCaPath:            "2",
